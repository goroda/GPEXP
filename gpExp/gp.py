#Copyright (c) 2013-2016, Massachusetts Institute of Technology
#
#This file is part of GPEXP:
#Author: Alex Gorodetsky goroda@mit.edu
#
#GPEXP is free software: you can redistribute it and/or modify
#it under the terms of the GNU General Public License as published by
#the Free Software Foundation, either version 2 of the License, or
#(at your option) any later version.
#
#GPEXP is distributed in the hope that it will be useful,
#but WITHOUT ANY WARRANTY; without even the implied warranty of
#MERCHANTABILITY or FITNESS FOR A PARTICULAR PURPOSE.  See the
#GNU General Public License for more details.
#
#You should have received a copy of the GNU General Public License
#along with GPEXP.  If not, see <http://www.gnu.org/licenses/>.

#Code



import numpy as np

try:
    import nlopt as nlopt
    NLOPT = True
except ImportError:
    NLOPT = False
 
#NLOPT = False
if NLOPT is False:
    try:
        from  scipy.optimize import fmin_slsqp as slsqp
        from  scipy.optimize import fmin_cobyla as cobyla
        from  scipy.optimize import fmin_l_bfgs_b as bfgs
    except ImportError:
        print "Warning: no optimization package found!"

import multiprocessing as mp
from gp_kernel_utilities import calculateCovarianceMatrix
import parallel_utilities
import gp_kernel_utilities
import copy
import itertools

class GP(object):
    """ This is the GP class with prior mean is zero """
    coeff = None
    precisionMatrix = None
    covarianceMatrix = None
    noise = None
    pts = None
    FITC = None
    fitcnodes = None

    def __init__(self, kernel_in, noiseIn, **kwargs):
        """ Initialize the GP class """
        try:
            self.kernel = copy.deepcopy(kernel_in) # this is a kernel class
        except:
            print "warning "
            self.kernel = copy.copy(kernel_in)

        self.noise = noiseIn #std of noise
        if 'FITC' in kwargs:
            self.FITC = kwargs['FITC']
        super(GP,self).__init__()
   
    def gpPriorMean(self, pts):
        return np.zeros((pts.shape[0]))
     
    def train(self, pts, evalsIn, noiseIn=None):
        """
        Computes GP coefficients
        
        Parameters
        ----------
        pts     : ndarray
                  Array of training points
        evalsIn : ndarray
                  Array of functionValues
        noiseIn : None if use default noise (self.noise)
                  ndarray if use separate noise for each function value
        Returns
        -------
        Nothing - stores coefficients in class
        
        Notes
        -----
        """
        #remove mean function
        assert len(evalsIn.shape) == 1, "evaluations must be an (N,) array for training GP"
        
        evals = evalsIn-self.gpPriorMean(pts)
        self.addNodesAndComputeCovariance(pts,noiseIn)
        self.fVals = evals.copy()       
        self.coeff = np.dot(self.precisionMatrix, evals)
     
    def evaluate(self, newpt, compvar=0):
        """
        Evaluate GP mean and variance
        
        Parameters
        ----------
        newpt : ndarray
            locations at which to evaluate GP
        compvar : int (default = 0)
            if 0 then dont compute variance
            if 1 then compute variance
            if 2 then compute covariance
            
        Returns
        -------
        out : 1darray
            values of mean function
        var : 1darray
            values of variance

        Notes
        -----
        """
        
        assert newpt.shape[1] == self.kernel.dimension, "evaluation points for GP is incorrect shape"
        
        numNewPoints = newpt.shape[0]
        numTrainPoints = self.pts.shape[0]
        
        kernelvals = np.zeros((numNewPoints, numTrainPoints))
        for jj in xrange(numTrainPoints):
            pt = np.reshape(self.pts[jj,:], (1,self.kernel.dimension))
            kernelvals[:,jj] = self.kernel.evaluate(newpt, pt)
        
        out = np.dot(kernelvals, self.coeff) + self.gpPriorMean(newpt)
            
        if compvar == 1:
            var_newpt = self.kernel.evaluate(newpt, newpt)
            var = np.zeros((numNewPoints))
            for jj in xrange(numNewPoints):
                var[jj] = var_newpt[jj] - \
                    np.dot(kernelvals[jj,:], np.dot(self.precisionMatrix, kernelvals[jj,:].T))
            return out, np.abs(var)
        elif compvar == 2:
            covar_newpt = np.zeros((numNewPoints, numNewPoints))
            for jj in xrange(numNewPoints):
                pt = np.reshape(newpt[jj,:], (1,self.kernel.dimension))
                covar_newpt[:,jj] = self.kernel.evaluate(newpt, pt)
            covar = covar_newpt - np.dot(kernelvals, np.dot(self.precisionMatrix, kernelvals.T))
            return out, covar
        else:
            return out
        
    def addNodesAndComputeCovariance(self, nodes, noiseIn=None):
        """ 
        Add nodes and compute covariance 
        
        Parameters
        ----------
        nodes : ndarray
        
        noiseIn : None if use default noise (self.noise)
                  ndarray if use separate noise for each function value

        Returns
        -------
        Nothing
        
        Note
        ----
        This function is useful if one doesnt want to train right away
        or if one just wants to evaluate the posterior variance later
        """
        if self.FITC == None:
            if noiseIn is None:
                self.covarianceMatrix = calculateCovarianceMatrix(self.kernel, nodes, self.noise)
            else:
                self.covarianceMatrix = calculateCovarianceMatrix(self.kernel, nodes, noiseIn)
            self.precisionMatrix = np.linalg.pinv(self.covarianceMatrix)
        else:
            if noiseIn is None:
                
                nNodes = len(nodes)
                nu = int(np.floor(nNodes*self.FITC))
                if self.fitcnodes == None:
                    indu = np.random.permutation(nNodes)[0:nu]
                    snodes = nodes[indu]
                    self.fitcnodes = np.array(snodes, dtype=float)
                else:
                    snodes = self.fitcnodes
                Quu = calculateCovarianceMatrix(self.kernel, snodes, self.noise)
                invQuu = np.linalg.pinv(Quu)
                kernelvals = np.zeros((nu, nNodes))
                for jj in xrange(nu):
                    pt = np.reshape(snodes[jj], (1,self.kernel.dimension))
                    kernelvals[jj,:] = self.kernel.evaluate(pt, nodes)
                Q = np.dot(kernelvals.T, np.dot(invQuu, kernelvals))
                K = calculateCovarianceMatrix(self.kernel, nodes, self.noise)
                g = np.diag(K-Q)
                G = np.diag(g)
                self.covarianceMatrix = Q+G
                invG = np.diag(1.0/(g+1e-12))
                self.precisionMatrix = invG - np.dot(invG, np.dot(kernelvals.T, 
                                        np.dot(np.linalg.inv(Quu+ np.dot(kernelvals,
                                                np.dot(invG, kernelvals.T))), np.dot(
                                                kernelvals, invG))))
            else:
                print "NOT IMPLEMENTED YET"
        self.pts = nodes.copy()
          
    def evaluateVariance(self, newpt, parallel=1):
        
        """
        Evaluate GP posterior variance
        
        Parameters
        ----------
        newpt : ndarray
            locations at which to evaluate GP
        compvar : int (default = 0)
            if 0 then dont compute variance
            if 1 then compute variance
            
        Returns
        -------
        out : 1darray
            values of mean function
        var : 1darray
            values of variance

        Notes
        -----
        """
<<<<<<< HEAD

        if self.pts is None:
            print "Must specify training points before calling evaluateVariance"
            return None
        #assert self.pts != None, "must specify training points before running this" 
=======
        
        assert self.pts is not None, "must specify training points before running this" 
>>>>>>> ee6eea82
        assert newpt.shape[1] == self.kernel.dimension, "evaluation points for GP is incorrect shape"
        
        numNewPoints = newpt.shape[0]
        numTrainPoints = self.pts.shape[0]
        #print "Evaluate Variance "
        nThreshForParallel = 500001 # at this level both parallel and serial seem to perform similarly
        if numNewPoints < nThreshForParallel or parallel==0:
            kernelvals = np.zeros((numNewPoints, numTrainPoints))
            for jj in xrange(numTrainPoints):
                pt = np.reshape(self.pts[jj,:], (1,self.kernel.dimension))
                kernelvals[:,jj] = self.kernel.evaluate(newpt, pt)
                   
            var_newpt = self.kernel.evaluate(newpt, newpt)
            var = np.zeros((numNewPoints))
            for jj in xrange(numNewPoints):
                var[jj] = var_newpt[jj] - \
                    np.dot(kernelvals[jj,:], np.dot(self.precisionMatrix, kernelvals[jj,:].T))
            return var
        else:
            var =  parallel_utilities.parallelizeMcForLoop(self.evaluateVariance, 0, newpt)
            return var
    
    def evaluateVarianceDerivWRTnewpt(self, newpt):
        """ evaluate derivative of posterior variance at newpt """

        assert self.pts is not None, "must specify training points before running this" 
        assert newpt.shape[1] == self.kernel.dimension, "evaluation points for GP is incorrect shape"
        
        out = np.zeros((newpt.shape))
        derivs = np.zeros((newpt.shape[0], newpt.shape[1], len(self.pts)))
        evals = np.zeros((newpt.shape[0], self.pts.shape[0]))
        for ii, pt in enumerate(self.pts):
            p = pt.reshape((1,self.kernel.dimension))
            derivs[:,:,ii] = self.kernel.derivative(newpt,p)
            evals[:,ii] = self.kernel.evaluate(p, newpt)
        
        evalSigma = np.dot(self.precisionMatrix, evals.T) #N_{GP} X N
        for ii, pt in enumerate(newpt):
            out[ii,:] =  -2.0 *np.dot(derivs[ii,:,:], evalSigma[:,ii])

        outout = out.reshape((np.prod(newpt.shape)))
        return outout
        
    def evaluateVarianceDerivative(self, newpt, noiseFunc=None):
        """ 
        evaluate posterior variance derivative wrt training points
        
        input:
            newpt : ndarray (NN x dim)
                    location at which variance is evaluated

        output:
            out : ndarray (ND,NN)
                  i.e. if k < N l < D then
                  out[k*l, jj] = dC(newpt[jj,:], newpt[jj,:]) / d self.pts[k,l],
                  
        """
        # Returns len(self.pts)*dim \times newpt array
        #NOTE there is no loop over newpt!

<<<<<<< HEAD
        if self.pts is None:
            print "Must specify training points before calling evaluateVarianceDerivative"
            return None
=======
        assert self.pts is not None, "must specify training points before running this" 
>>>>>>> ee6eea82
        assert newpt.shape[1] == self.kernel.dimension, "evaluation points for GP is incorrect shape"

        outout = np.zeros((len(self.pts)*self.kernel.dimension,len(newpt)))
        derivCovTotal = np.zeros((len(self.pts),len(self.pts),self.kernel.dimension))
        totEvals = np.zeros((len(newpt), len(self.pts)))
        
        #preprocessing
        derivTotal = []
        for zz in xrange(len(self.pts)):
            
            p = self.pts[zz,:].reshape((1,self.kernel.dimension))
            indUse = np.array([np.linalg.norm(pp - p) < 1e-10 for pp in self.pts])
            
            derivCovTotal[zz,:,:] = self.kernel.derivative(self.pts, p)
            totEvals[:,zz] = self.kernel.evaluate(p, newpt)
            derivTotal.append(-self.kernel.derivative(newpt, p))
            if noiseFunc is not None:
                indUse = np.tile(indUse.reshape((len(self.pts),1)), self.kernel.dimension)
                derivCovTotal[zz,:,:] += indUse*noiseFunc.deriv(self.pts)
                if np.linalg.norm(p-newpt) < 1e-10:
                   totEvals[:,zz] += noiseFunc(p)
                   derivTotal[-1] -= noiseFunc.deriv(p)

        evalsDotPrec = np.dot(totEvals, self.precisionMatrix)
        
        #form together the derivative
        out2 = np.zeros((len(self.pts)*self.kernel.dimension,len(newpt)))
        out1 = np.zeros((len(self.pts)*self.kernel.dimension,len(newpt)))
        for jj in xrange(len(self.pts)):
            for kk in xrange(self.kernel.dimension):
                #temp = np.zeros((len(self.pts), len(newpt)))
                #temp[jj,:] = derivTotal[jj][:.kk]
                out1[jj*self.kernel.dimension+kk,:] =2.0*evalsDotPrec[:,jj]*derivTotal[jj][:,kk]

                dSigdXreal = np.zeros((len(self.pts),len(self.pts)))
                dSigdXreal[jj,:] = derivCovTotal[:,jj,kk]
                dSigdXreal[:,jj] = derivCovTotal[:,jj,kk]
                v1 = np.dot(evalsDotPrec, dSigdXreal)
                out2[jj*self.kernel.dimension+kk,:] = -np.sum(v1* evalsDotPrec, axis=1)
        
        out = -(out1 + out2)
        return out

    def generateSamples(self, x, noise=1e-10):
        """ 
        Generates samples of the gaussian process

        Parameter
        ---------
        x : ndarray 
            locations at which to generate samples
        noise : float
            variance of noise to add to gp samples
        Returns
        -------
        y : 1darray
            samples at x
            
        Notes
        -----
        """
        
        nugget =  0.0
        covarianceMatrix = \
            gp_kernel_utilities.calculateCovarianceMatrix(self.kernel, x, nugget)
        u, s, vt = np.linalg.svd(covarianceMatrix)
        L = np.dot(u, np.diag(np.sqrt(s)))
        #print L
        y = self.gpPriorMean(x) + np.dot(L, np.random.randn(len(x))) + \
            np.sqrt(noise)*np.random.randn(len(x))
        
        return y
    
    def computeLogLike(self, pts, evals):
        """ 
        Compute the Marginal Log-Likelihood of the GP with pts and evals

        Parameter
        ---------
        pts : ndarray 
            locations at which to generate samples
        evals : data at the locations
                variance of noise to add to gp samples
        Returns
        -------
        y : 1darray
            samples at x
            
        Notes
        -----
        """

        return self.loglikeParams(pts, evals)

    def loglikeParams(self, pts, evals, returnDeriv=0,noiseIn=None):
        #print "start "
        if noiseIn is None:
            if self.FITC ==  None:
                covMat = gp_kernel_utilities.calculateCovarianceMatrix(self.kernel, 
                        pts, self.noise)
                invMat = np.linalg.pinv(covMat)
            else:
                nodes = pts
                nNodes = len(nodes)
                nu = int(np.floor(nNodes*self.FITC))
                if self.fitcnodes == None:
                    indu = np.random.permutation(nNodes)[0:nu]
                    snodes = nodes[indu]
                    self.fitcnodes = np.array(snodes, dtype=float)
                else:
                    snodes = self.fitcnodes
                Quu = calculateCovarianceMatrix(self.kernel, snodes, self.noise)
                invQuu = np.linalg.pinv(Quu)
                kernelvals = np.zeros((nu, nNodes))
                for jj in xrange(nu):
                    pt = np.reshape(snodes[jj], (1,self.kernel.dimension))
                    kernelvals[jj,:] = self.kernel.evaluate(pt, nodes)
                Q = np.dot(kernelvals.T, np.dot(invQuu, kernelvals))
                K = calculateCovarianceMatrix(self.kernel, nodes, self.noise)
                g = np.diag(K-Q)
                G = np.diag(g)
                covMat = Q+G
                invG = np.diag(1.0/(g+1e-12))
                invMat = invG - np.dot(invG, np.dot(kernelvals.T, 
                                        np.dot(np.linalg.inv(Quu+ np.dot(kernelvals,
                                                np.dot(invG, kernelvals.T))), np.dot(
                                                kernelvals, invG))))

        else:
            covMat = gp_kernel_utilities.calculateCovarianceMatrix(self.kernel, 
                        pts, noiseIn=noiseIn)
            invMat = np.linalg.pinv(covMat)
        

        sdet, logdet = np.linalg.slogdet(covMat)
        precEval = np.dot(invMat, evals)

        firstTerm = -0.5 * np.dot(evals, precEval)
        secondTerm =  -0.5 * logdet
        thirdTerm = -len(evals)/2.0 * np.log(2.0*np.pi) 
        out = firstTerm + secondTerm + thirdTerm
        
        keys = self.kernel.hyperParam.keys() + ['noise']
        #Compute Derivative
        if returnDeriv == 1:
            derivMat = np.zeros((len(pts), len(pts), len(keys)))
            nDim = pts.shape[1]
            for ii, pt in enumerate(pts):
                p1 = pt.reshape((1,nDim))
                for jj, pt2 in enumerate(pts):
                    p2 = pt2.reshape((1,nDim))
                    analyDeriv = self.kernel.derivativeWrtHypParams(p1,p2)
                    if ii == jj:
                        analyDeriv['noise'] = 1.0#self.noise
                    else:
                        analyDeriv['noise'] = 0.0
                    for kk, key in enumerate(keys): #loop over hyParams
                        derivMat[ii,jj,kk] = analyDeriv[key]

            term1 = np.outer(precEval, precEval)- invMat
            outD = dict({})
            for ii in xrange(len(keys)):
                outD[keys[ii]] =  0.5 * np.trace(np.dot( term1, derivMat[:,:,ii])) 
                if keys[ii] == 'noise':
                    outD[keys[ii]] *= self.noise*2.0
            
            return out, outD
        else:
            return out
    
    def getHypParamNames(self):
        
        return self.kernel.hyperParam.keys()

    def updateKernelParams(self, paramsIn):
        """ 
        Set new hyperparameters

        Parameter
        ---------
        paramsIn : dictionary
                   new hyperparameters
        Returns
        -------
        y : 1darray
            samples at x
            
        Notes
        -----
        """

        #print "params ", params 
        params = copy.copy(paramsIn)
        if 'noise' in params.keys():
            self.noise = copy.copy(params['noise'])
            del params['noise']
        self.kernel.updateHyperParameters(params)
#     
    def findOptParamsLogLike(self, pts, evals, paramsStart=None, paramLowerBounds=None, paramUpperBounds=None,useNoise=None, maxiter=40, useLastParams=True):
        """ 
        Compute the optimal hyperparameters by maximizing the marginal log likelihood

        Parameter
        ---------
        pts : ndarray 
            locations at which to generate samples
        evals : data at the locations
                variance of noise to add to gp samples
        paramsStart : dictionary
                      hyperpameters which initialize the optimization
                      defaults to current GP hyperpameters
        paramsLowerBounds : dictionary
                            lower bounds for parameters 
                            defaults to max([x/10, 1e-3] where x
                            is each hyperpameter
        paramsUpperBounds : dictionary
                            upper bounds for parameters 
                            defaults to max([x*10, 10] where x
                            is each hyperpameter

        useNoise : None for noise learning bounds are [10^-12, 1e-2]
                 : float for common noise for each data point
                 : ndarray for separate noise for each data point

        maxIter : maximum number of optimization iterations

        Returns
        -------
        y : 1darray
            samples at x
            
        Notes
        -----
        """
        #return -logLike
        dimension = np.shape(pts)[1]
        
        if paramsStart is None:
            paramsStart = copy.deepcopy(self.kernel.hyperParam)

        if paramLowerBounds is None:
            paramLowerBounds = dict({})
            for k,v in paramsStart.iteritems():
                paramLowerBounds[k] = np.max([v/10.0,1e-3])
        if paramUpperBounds is None:
            paramUpperBounds = dict({})
            for k,v in paramsStart.iteritems():
                paramUpperBounds[k] = np.min([v*10.0,10.0])

        keys = []
        paramVals = []
        paramLb = []
        paramUb = []
        for k, v in paramsStart.iteritems():
            keys.append(k)
            paramVals.append(v)
            paramLb.append(paramLowerBounds[k])
            paramUb.append(paramUpperBounds[k])
        
        #LAST KEY IS NOISE
        if useNoise is None:
            keys.append('noise')
            paramLb.append(1e-12)
            paramUb.append(1e0)
            paramVals.append(1e-5) #Start noise

        def objFunc(in0, gradIn):
            self.updateKernelParams(dict(zip(keys,in0)))
            if gradIn.size > 0:
                margLogLike, derivs= self.loglikeParams(pts, evals, returnDeriv=1)
                outD = np.zeros((len(keys)))
                for ii in xrange(len(keys)):
                    outD[ii] = derivs[keys[ii]]
                gradIn[:] = -outD
                
            else:
                margLogLike= self.loglikeParams(pts, evals, returnDeriv=0)
            
            out = -margLogLike
            # record last point evaluation
            objFunc.last_x_value = in0.copy() 
            objFunc.last_f_value = out 
            return out 
        
       
        paramsOut, optValue = self.chooseParams(paramLb, paramUb, paramVals, objFunc, maxiter=maxiter, useLastParams=useLastParams)
        bestParams = np.zeros(np.shape(paramsOut))
        
        params = dict(zip(keys,paramsOut))
        self.updateKernelParams(params)
        return params, optValue
               
    def chooseParams(self, paramLowerBounds, paramUpperBounds, startValues, costFunction,maxiter=40, useLastParams=True):
        
        if NLOPT is True:
            local_opt = nlopt.opt(nlopt.LN_COBYLA, len(startValues))

            local_opt.set_xtol_rel(1e-3)
            local_opt.set_ftol_rel(1e-3)
            local_opt.set_ftol_abs(1e-3)
            local_opt.set_maxtime(10);
            local_opt.set_maxeval(50*len(startValues)); 
               
            local_opt.set_lower_bounds(paramLowerBounds)
            local_opt.set_upper_bounds(paramUpperBounds)

            try:
                local_opt.set_min_objective(costFunction)       
                sol = local_opt.optimize(startValues)
            except nlopt.RoundoffLimited:
                if useLastParams:
                    return costFunction.last_x_value, costFunction.last_f_value
                else:
                    return startValues, None
            return sol, local_opt.last_optimum_value()
        else:
            maxeval = 100
            bounds = zip(paramLowerBounds, paramUpperBounds)
            objFunc = lambda x: costFunction(x,np.empty(0))
            #sol = slsqp(objFunc, np.array(startValues), bounds=bounds,
            #            iter=maxeval)
            

            #print "startValuies ", len(startValues), len(paramLowerBounds)
            objFunc = lambda x : costFunction(x,np.empty(0))
            def const(x):
                good = 1.0
                for ii in xrange(len(x)):
                    if (x[ii] < paramLowerBounds[ii]):
                        return -1.0
                    elif (x[ii] > paramUpperBounds[ii]):
                        return -1.0
                return good

            #sol = cobyla(objFunc, np.array(startValues), cons=(const), maxfun=maxeval)
            sol_bfgs = bfgs(objFunc, np.array(startValues), bounds=bounds, approx_grad=True, factr=1e10, maxfun=maxiter)
            sol = sol_bfgs[0]
            #print "sol ", np.round(sol,4)
            val = objFunc(sol)
            return sol,val
#===============================================================================
        <|MERGE_RESOLUTION|>--- conflicted
+++ resolved
@@ -230,16 +230,9 @@
         Notes
         -----
         """
-<<<<<<< HEAD
-
-        if self.pts is None:
-            print "Must specify training points before calling evaluateVariance"
-            return None
+
+        assert self.pts is not None:
         #assert self.pts != None, "must specify training points before running this" 
-=======
-        
-        assert self.pts is not None, "must specify training points before running this" 
->>>>>>> ee6eea82
         assert newpt.shape[1] == self.kernel.dimension, "evaluation points for GP is incorrect shape"
         
         numNewPoints = newpt.shape[0]
@@ -300,13 +293,7 @@
         # Returns len(self.pts)*dim \times newpt array
         #NOTE there is no loop over newpt!
 
-<<<<<<< HEAD
-        if self.pts is None:
-            print "Must specify training points before calling evaluateVarianceDerivative"
-            return None
-=======
         assert self.pts is not None, "must specify training points before running this" 
->>>>>>> ee6eea82
         assert newpt.shape[1] == self.kernel.dimension, "evaluation points for GP is incorrect shape"
 
         outout = np.zeros((len(self.pts)*self.kernel.dimension,len(newpt)))
