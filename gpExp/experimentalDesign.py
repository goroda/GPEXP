--- conflicted
+++ resolved
@@ -539,11 +539,9 @@
             #local_opt = nlopt.opt(nlopt.LN_NELDERMEAD, len(startValues[0])*self.nDims)
             local_opt.set_ftol_rel(1e-3)
             local_opt.set_xtol_rel(1e-3)
-<<<<<<< HEAD
             local_opt.set_ftol_abs(1e-3)
-=======
-            local_opt.set_ftol_abs(1e-5)
->>>>>>> 7310f9ce
+            #local_opt.set_ftol_abs(1e-5)
+
             #local_opt.set_maxtime(120);
             local_opt.set_maxtime(40)
             local_opt.set_maxeval(200)
